import operator
<<<<<<< HEAD
=======
import collections
>>>>>>> 62d64534

from itertools import permutations
from collections.abc import Sequence

from cons import cons
from cons.core import ConsNull
from unification import isvar, var, reify, unify

from .core import (eq, EarlyGoalError, conde, condeseq, lany, lallgreedy, lall,
                   fail, success)
from .util import unique


def heado(head, coll):
    """ head is the head of coll

    See also:
        tailo
        conso
    """
    return eq(cons(head, var()), coll)


def tailo(tail, coll):
    """ tail is the tail of coll

    See also:
        heado
        conso
    """
    return eq(cons(var(), tail), coll)


def conso(h, t, l):
    """ cons h + t == l
    """
    return eq(cons(h, t), l)


def nullo(l):
    """A relation asserting that a term is a "Lisp-like" null.

    For un-unified logic variables, it unifies with `None`.
    """
    def _nullo(s):
        _s = reify(l, s)
        if isvar(_s):
            yield unify(_s, None, s)
        elif isinstance(_s, ConsNull):
            yield s

    return _nullo


def itero(l):
    """A relation asserting that a term is an iterable type.

    This is a generic version of the standard `listo` that accounts for
    different iterable types supported by `cons` in Python.

    See `nullo`
    """
    c, d = var(), var()
    return (conde,
            [(nullo, l), success],
            [(conso, c, d, l),
             (itero, d)])


def permuteq(a, b, eq2=eq):
    """ Equality under permutation

    For example (1, 2, 2) equates to (2, 1, 2) under permutation
    >>> from kanren import var, run, permuteq
    >>> x = var()
    >>> run(0, x, permuteq(x, (1, 2)))
    ((1, 2), (2, 1))

    >>> run(0, x, permuteq((2, 1, x), (2, 1, 2)))
    (2,)
    """
    if isinstance(a, Sequence) and isinstance(b, Sequence):
        if len(a) != len(b):
            return fail
        elif collections.Counter(a) == collections.Counter(b):
            return success
        else:
            c, d = list(a), list(b)
            for x in list(c):
                # TODO: This is quadratic in the number items in the sequence.
                # Need something like a multiset. Maybe use
                # collections.Counter?
                try:
                    d.remove(x)
                    c.remove(x)
                except ValueError:
                    pass

            if len(c) == 1:
                return (eq2, c[0], d[0])
            return condeseq(
                ((eq2, x, d[0]), (permuteq, c[0:i] + c[i + 1:], d[1:], eq2))
                for i, x in enumerate(c)
            )
    elif not (isinstance(a, Sequence) or isinstance(b, Sequence)):
        raise ValueError(
            'Neither a nor b is a Sequence: {}, {}'.format(type(a), type(b)))

    if isvar(a) and isvar(b):
        raise EarlyGoalError()

    if isvar(a) or isvar(b):
        if isinstance(b, Sequence):
            c, d = a, b
        elif isinstance(a, Sequence):
            c, d = b, a

        return (condeseq, ([eq(c, perm)]
                           for perm in unique(permutations(d, len(d)))))


def seteq(a, b, eq2=eq):
    """ Set Equality

    For example (1, 2, 3) set equates to (2, 1, 3)

    >>> from kanren import var, run, seteq
    >>> x = var()
    >>> run(0, x, seteq(x, (1, 2)))
    ((1, 2), (2, 1))

    >>> run(0, x, seteq((2, 1, x), (3, 1, 2)))
    (3,)
    """
    ts = lambda x: tuple(set(x))
    if not isvar(a) and not isvar(b):
        return permuteq(ts(a), ts(b), eq2)
    elif not isvar(a):
        return permuteq(ts(a), b, eq2)
    else:  # not isvar(b)
        return permuteq(a, ts(b), eq2)


def goalify(func, name=None):
    """ Convert Python function into kanren goal

    >>> from kanren import run, goalify, var, membero
    >>> typo = goalify(type)
    >>> x = var('x')
    >>> run(0, x, membero(x, (1, 'cat', 'hat', 2)), (typo, x, str))
    ('cat', 'hat')

    Goals go both ways.  Here are all of the types in the collection

    >>> typ = var('typ')
    >>> results = run(0, typ, membero(x, (1, 'cat', 'hat', 2)), (typo, x, typ))
    >>> print([result.__name__ for result in results])
    ['int', 'str']
    """

    def funco(inputs, out):
        if isvar(inputs):
            raise EarlyGoalError()
        else:
            if isinstance(inputs, (tuple, list)):
                if any(map(isvar, inputs)):
                    raise EarlyGoalError()
                return (eq, func(*inputs), out)
            else:
                return (eq, func(inputs), out)

    name = name or (func.__name__ + 'o')
    funco.__name__ = name

    return funco


def membero(x, coll):
    """ Goal such that x is an item of coll """
    if not isvar(coll):
        return (lany, ) + tuple((eq, x, item) for item in coll)
    raise EarlyGoalError()


typo = goalify(type, name='typo')
isinstanceo = goalify(isinstance, name='isinstanceo')
not_equalo = goalify(operator.ne, name='not_equalo')


def appendo(l, s, ls, base_type=tuple):
    """
    Goal that ls = l + s.

    See Byrd thesis pg. 247
    https://scholarworks.iu.edu/dspace/bitstream/handle/2022/8777/Byrd_indiana_0093A_10344.pdf

    Parameters
    ==========
    base_type: type
        The empty collection type to use when all terms are logic variables.
    """
    if all(map(isvar, (l, s, ls))):
        raise EarlyGoalError()
    a, d, res = [var() for i in range(3)]
    return (lany, (lallgreedy, (eq, l, base_type()), (eq, s, ls)),
            (lall, (conso, a, d, l), (conso, a, res, ls),
             (appendo, d, s, res)))<|MERGE_RESOLUTION|>--- conflicted
+++ resolved
@@ -1,8 +1,5 @@
 import operator
-<<<<<<< HEAD
-=======
 import collections
->>>>>>> 62d64534
 
 from itertools import permutations
 from collections.abc import Sequence
